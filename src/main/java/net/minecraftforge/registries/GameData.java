--- conflicted
+++ resolved
@@ -820,50 +820,6 @@
         newRegistry.loadIds(_new, frozen.getOverrideOwners(), Maps.newLinkedHashMap(), remaps, frozen, name);
     }
 
-<<<<<<< HEAD
-    public static void fireCreateRegistryEvents()
-    {
-        MinecraftForge.EVENT_BUS.post(new RegistryEvent.NewRegistry());
-    }
-
-    public static void fireCreateRegistryEvents(final LifecycleEventProvider lifecycleEventProvider, final Consumer<LifecycleEventProvider> eventDispatcher) {
-        final RegistryEvent.NewRegistry newRegistryEvent = new RegistryEvent.NewRegistry();
-        lifecycleEventProvider.setCustomEventSupplier(()->newRegistryEvent);
-        eventDispatcher.accept(lifecycleEventProvider);
-    }
-
-
-    public static void fireRegistryEvents(Predicate<ResourceLocation> filter, final LifecycleEventProvider lifecycleEventProvider, final Consumer<LifecycleEventProvider> eventDispatcher)
-    {
-        List<ResourceLocation> keys = Lists.newArrayList(RegistryManager.ACTIVE.registries.keySet());
-        keys.sort((o1, o2) -> String.valueOf(o1).compareToIgnoreCase(String.valueOf(o2)));
-
-        //Move Blocks to first, and Items to second.
-        keys.remove(BLOCKS.func_240901_a_());
-        keys.remove(ITEMS.func_240901_a_());
-
-        keys.add(0, BLOCKS.func_240901_a_());
-        keys.add(1, ITEMS.func_240901_a_());
-        for (int i = 0, keysSize = keys.size(); i < keysSize; i++) {
-            final ResourceLocation rl = keys.get(i);
-            if (!filter.test(rl)) continue;
-            ForgeRegistry<?> reg = RegistryManager.ACTIVE.getRegistry(rl);
-            reg.unfreeze();
-            StartupMessageManager.modLoaderConsumer().ifPresent(s->s.accept("REGISTERING "+rl));
-            final RegistryEvent.Register<?> registerEvent = reg.getRegisterEvent(rl);
-            lifecycleEventProvider.setCustomEventSupplier(() -> registerEvent);
-            lifecycleEventProvider.changeProgression(LifecycleEventProvider.LifecycleEvent.Progression.STAY);
-            if (i==keysSize-1) lifecycleEventProvider.changeProgression(LifecycleEventProvider.LifecycleEvent.Progression.NEXT);
-            eventDispatcher.accept(lifecycleEventProvider);
-            reg.freeze();
-            LOGGER.debug(REGISTRIES,"Applying holder lookups: {}", rl.toString());
-            ObjectHolderRegistry.applyObjectHolders(rl::equals);
-            LOGGER.debug(REGISTRIES,"Holder lookups applied: {}", rl.toString());
-        }
-    }
-
-=======
->>>>>>> 2e42340d
     /**
      * Check a name for a domain prefix, and if not present infer it from the
      * current active mod container.
