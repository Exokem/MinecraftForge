package net.minecraftforge.client;

import java.util.HashMap;
import java.util.Random;
import java.util.TreeSet;

import javax.imageio.ImageIO;

import org.lwjgl.LWJGLException;
import org.lwjgl.opengl.Display;
import org.lwjgl.opengl.GL11;
import org.lwjgl.opengl.GL12;
import org.lwjgl.opengl.PixelFormat;

import cpw.mods.fml.client.FMLClientHandler;
import cpw.mods.fml.client.registry.RenderingRegistry;

import net.minecraft.client.Minecraft;
import net.minecraft.block.Block;
import net.minecraft.block.BlockFluid;
import net.minecraft.entity.item.EntityItem;
import net.minecraft.entity.Entity;
import net.minecraft.entity.EntityLiving;
import net.minecraft.entity.EntityLivingBase;
import net.minecraft.entity.player.EntityPlayer;
import net.minecraft.item.Item;
import net.minecraft.item.ItemBlock;
import net.minecraft.item.ItemStack;
import net.minecraft.util.MathHelper;
import net.minecraft.util.MovingObjectPosition;
import net.minecraft.client.model.ModelBiped;
import net.minecraft.client.renderer.RenderBlocks;
import net.minecraft.client.renderer.RenderGlobal;
import net.minecraft.client.renderer.Tessellator;
import net.minecraft.client.renderer.entity.RenderItem;
import net.minecraft.client.renderer.texture.TextureManager;
import net.minecraft.client.renderer.texture.TextureMap;
import net.minecraft.client.resources.ResourceLocation;
import net.minecraftforge.client.IItemRenderer.ItemRenderType;
import net.minecraftforge.client.event.DrawBlockHighlightEvent;
import net.minecraftforge.client.event.RenderWorldLastEvent;
import net.minecraftforge.client.event.TextureStitchEvent;
import net.minecraftforge.common.MinecraftForge;
import net.minecraftforge.fluids.FluidRegistry;
import net.minecraftforge.fluids.RenderBlockFluid;
import static net.minecraftforge.client.IItemRenderer.ItemRenderType.*;
import static net.minecraftforge.client.IItemRenderer.ItemRendererHelper.*;

public class ForgeHooksClient
{
    private static final ResourceLocation ITEM_GLINT = new ResourceLocation("textures/misc/enchanted_item_glint.png");
    static TextureManager engine()
    {
        return FMLClientHandler.instance().getClient().renderEngine;
    }

    public static String getArmorTexture(Entity entity, ItemStack armor, String _default, int slot, int layer, String type)
    {
        String result = armor.getItem().getArmorTexture(armor, entity, slot, layer);
        return result != null ? result : _default;
    }

    public static boolean renderEntityItem(EntityItem entity, ItemStack item, float bobing, float rotation, Random random, TextureManager engine, RenderBlocks renderBlocks)
    {
        IItemRenderer customRenderer = MinecraftForgeClient.getItemRenderer(item, ENTITY);
        if (customRenderer == null)
        {
            return false;
        }

        if (customRenderer.shouldUseRenderHelper(ENTITY, item, ENTITY_ROTATION))
        {
            GL11.glRotatef(rotation, 0.0F, 1.0F, 0.0F);
        }
        if (!customRenderer.shouldUseRenderHelper(ENTITY, item, ENTITY_BOBBING))
        {
            GL11.glTranslatef(0.0F, -bobing, 0.0F);
        }
        boolean is3D = customRenderer.shouldUseRenderHelper(ENTITY, item, BLOCK_3D);

        engine.func_110577_a(item.getItemSpriteNumber() == 0 ? TextureMap.field_110575_b : TextureMap.field_110576_c);
        Block block = (item.itemID < Block.blocksList.length ? Block.blocksList[item.itemID] : null);
        if (is3D || (block != null && RenderBlocks.renderItemIn3d(block.getRenderType())))
        {
            int renderType = (block != null ? block.getRenderType() : 1);
            float scale = (renderType == 1 || renderType == 19 || renderType == 12 || renderType == 2 ? 0.5F : 0.25F);

            if (RenderItem.renderInFrame)
            {
                GL11.glScalef(1.25F, 1.25F, 1.25F);
                GL11.glTranslatef(0.0F, 0.05F, 0.0F);
                GL11.glRotatef(-90.0F, 0.0F, 1.0F, 0.0F);
            }

            GL11.glScalef(scale, scale, scale);
            
            int size = item.stackSize;
            int count = (size > 40 ? 5 : (size > 20 ? 4 : (size > 5 ? 3 : (size > 1 ? 2 : 1))));

            for(int j = 0; j < count; j++)
            {
                GL11.glPushMatrix();
                if (j > 0)
                {
                    GL11.glTranslatef(
                        ((random.nextFloat() * 2.0F - 1.0F) * 0.2F) / scale,
                        ((random.nextFloat() * 2.0F - 1.0F) * 0.2F) / scale,
                        ((random.nextFloat() * 2.0F - 1.0F) * 0.2F) / scale);
                }
                customRenderer.renderItem(ENTITY, item, renderBlocks, entity);
                GL11.glPopMatrix();
            }
        }
        else
        {
            GL11.glScalef(0.5F, 0.5F, 0.5F);
            customRenderer.renderItem(ENTITY, item, renderBlocks, entity);
        }
        return true;
    }

    public static boolean renderInventoryItem(RenderBlocks renderBlocks, TextureManager engine, ItemStack item, boolean inColor, float zLevel, float x, float y)
    {
        IItemRenderer customRenderer = MinecraftForgeClient.getItemRenderer(item, INVENTORY);
        if (customRenderer == null)
        {
            return false;
        }

        engine.func_110577_a(item.getItemSpriteNumber() == 0 ? TextureMap.field_110575_b : TextureMap.field_110576_c);
        if (customRenderer.shouldUseRenderHelper(INVENTORY, item, INVENTORY_BLOCK))
        {
            GL11.glPushMatrix();
            GL11.glTranslatef(x - 2, y + 3, -3.0F + zLevel);
            GL11.glScalef(10F, 10F, 10F);
            GL11.glTranslatef(1.0F, 0.5F, 1.0F);
            GL11.glScalef(1.0F, 1.0F, -1F);
            GL11.glRotatef(210F, 1.0F, 0.0F, 0.0F);
            GL11.glRotatef(45F, 0.0F, 1.0F, 0.0F);

            if(inColor)
            {
                int color = Item.itemsList[item.itemID].getColorFromItemStack(item, 0);
                float r = (float)(color >> 16 & 0xff) / 255F;
                float g = (float)(color >> 8 & 0xff) / 255F;
                float b = (float)(color & 0xff) / 255F;
                GL11.glColor4f(r, g, b, 1.0F);
            }

            GL11.glRotatef(-90F, 0.0F, 1.0F, 0.0F);
            renderBlocks.useInventoryTint = inColor;
            customRenderer.renderItem(INVENTORY, item, renderBlocks);
            renderBlocks.useInventoryTint = true;
            GL11.glPopMatrix();
        }
        else
        {
            GL11.glDisable(GL11.GL_LIGHTING);
            GL11.glPushMatrix();
            GL11.glTranslatef(x, y, -3.0F + zLevel);

            if (inColor)
            {
                int color = Item.itemsList[item.itemID].getColorFromItemStack(item, 0);
                float r = (float)(color >> 16 & 255) / 255.0F;
                float g = (float)(color >> 8 & 255) / 255.0F;
                float b = (float)(color & 255) / 255.0F;
                GL11.glColor4f(r, g, b, 1.0F);
            }

            customRenderer.renderItem(INVENTORY, item, renderBlocks);
            GL11.glPopMatrix();
            GL11.glEnable(GL11.GL_LIGHTING);
        }
        
        return true;
    }

    public static void renderEffectOverlay(TextureManager manager, RenderItem render)
    {
    }

    public static void renderEquippedItem(ItemRenderType type, IItemRenderer customRenderer, RenderBlocks renderBlocks, EntityLivingBase entity, ItemStack item)
    {
        if (customRenderer.shouldUseRenderHelper(type, item, EQUIPPED_BLOCK))
        {
            GL11.glPushMatrix();
            GL11.glTranslatef(-0.5F, -0.5F, -0.5F);
            customRenderer.renderItem(type, item, renderBlocks, entity);
            GL11.glPopMatrix();
        }
        else
        {
            GL11.glPushMatrix();
            GL11.glEnable(GL12.GL_RESCALE_NORMAL);
            GL11.glTranslatef(0.0F, -0.3F, 0.0F);
            GL11.glScalef(1.5F, 1.5F, 1.5F);
            GL11.glRotatef(50.0F, 0.0F, 1.0F, 0.0F);
            GL11.glRotatef(335.0F, 0.0F, 0.0F, 1.0F);
            GL11.glTranslatef(-0.9375F, -0.0625F, 0.0F);
            customRenderer.renderItem(type, item, renderBlocks, entity);
            GL11.glDisable(GL12.GL_RESCALE_NORMAL);
            GL11.glPopMatrix();
        }
    }

    //Optifine Helper Functions u.u, these are here specifically for Optifine
    //Note: When using Optfine, these methods are invoked using reflection, which
    //incurs a major performance penalty.
    public static void orientBedCamera(Minecraft mc, EntityLivingBase entity)
    {
        int x = MathHelper.floor_double(entity.posX);
        int y = MathHelper.floor_double(entity.posY);
        int z = MathHelper.floor_double(entity.posZ);
        Block block = Block.blocksList[mc.theWorld.getBlockId(x, y, z)];

        if (block != null && block.isBed(mc.theWorld, x, y, z, entity))
        {
            int var12 = block.getBedDirection(mc.theWorld, x, y, z);
            GL11.glRotatef((float)(var12 * 90), 0.0F, 1.0F, 0.0F);
        }
    }

    public static boolean onDrawBlockHighlight(RenderGlobal context, EntityPlayer player, MovingObjectPosition target, int subID, ItemStack currentItem, float partialTicks)
    {
        return MinecraftForge.EVENT_BUS.post(new DrawBlockHighlightEvent(context, player, target, subID, currentItem, partialTicks));
    }

    public static void dispatchRenderLast(RenderGlobal context, float partialTicks)
    {
        MinecraftForge.EVENT_BUS.post(new RenderWorldLastEvent(context, partialTicks));
    }

    public static void onTextureStitchedPre(TextureMap map)
    {
        MinecraftForge.EVENT_BUS.post(new TextureStitchEvent.Pre(map));
    }

    public static void onTextureStitchedPost(TextureMap map)
    {
        MinecraftForge.EVENT_BUS.post(new TextureStitchEvent.Post(map));
        
        FluidRegistry.WATER.setIcons(BlockFluid.func_94424_b("water"), BlockFluid.func_94424_b("water_flow"));
        FluidRegistry.LAVA.setIcons(BlockFluid.func_94424_b("lava"), BlockFluid.func_94424_b("lava_flow"));
    }

    /**
     * This is added for Optifine's convenience. And to explode if a ModMaker is developing.
     * @param texture
     */
    public static void onTextureLoadPre(String texture)
    {
        if (Tessellator.renderingWorldRenderer)
        {
            String msg = String.format("Warning: Texture %s not preloaded, will cause render glitches!", texture);
            System.out.println(msg);
            if (Tessellator.class.getPackage() != null)
            {
                if (Tessellator.class.getPackage().getName().startsWith("net.minecraft."))
                {
                    Minecraft mc = FMLClientHandler.instance().getClient();
                    if (mc.ingameGUI != null)
                    {
                        mc.ingameGUI.getChatGUI().printChatMessage(msg);
                    }
                }
            }
        }
    }

    static int renderPass = -1;
    public static void setRenderPass(int pass)
    {
        renderPass = pass;
    }

    public static ModelBiped getArmorModel(EntityLivingBase entityLiving, ItemStack itemStack, int slotID, ModelBiped _default)
    {
        ModelBiped modelbiped = itemStack.getItem().getArmorModel(entityLiving, itemStack, slotID);
        return modelbiped == null ? _default : modelbiped;
    }

    static int stencilBits = 0;
    public static void createDisplay() throws LWJGLException
    {
        ImageIO.setUseCache(false); //Disable on-disc stream cache should speed up texture pack reloading.
        PixelFormat format = new PixelFormat().withDepthBits(24);
        try
        {
            //TODO: Figure out how to determine the max bits.
            Display.create(format.withStencilBits(8));
            stencilBits = 8;
        }
        catch(LWJGLException e)
        {
            Display.create(format);
            stencilBits = 0;
        }
    }

<<<<<<< HEAD
    /**
     * Initialization of Forge Renderers.
     */
    static {
        FluidRegistry.renderIdFluid = RenderingRegistry.getNextAvailableRenderId();
        RenderingRegistry.registerBlockHandler(RenderBlockFluid.instance);
=======
    //This properly moves the domain, if provided, to the front of the string before concatenating
    public static String fixDomain(String base, String complex)
    {
        int idx = complex.indexOf(':');
        if (idx == -1)
        {
            return base + complex;
        }

        String name = complex.substring(idx + 1, complex.length());
        if (idx > 1)
        {
            String domain = complex.substring(0, idx);
            return domain + ':' + base + name;
        }
        else
        {
            return base + name;
        }
>>>>>>> 33ec5cdc
    }
}<|MERGE_RESOLUTION|>--- conflicted
+++ resolved
@@ -298,33 +298,32 @@
         }
     }
 
-<<<<<<< HEAD
+    //This properly moves the domain, if provided, to the front of the string before concatenating
+    public static String fixDomain(String base, String complex)
+    {
+        int idx = complex.indexOf(':');
+        if (idx == -1)
+        {
+            return base + complex;
+        }
+
+        String name = complex.substring(idx + 1, complex.length());
+        if (idx > 1)
+        {
+            String domain = complex.substring(0, idx);
+            return domain + ':' + base + name;
+        }
+        else
+        {
+            return base + name;
+        }
+    }
+
     /**
      * Initialization of Forge Renderers.
      */
     static {
         FluidRegistry.renderIdFluid = RenderingRegistry.getNextAvailableRenderId();
         RenderingRegistry.registerBlockHandler(RenderBlockFluid.instance);
-=======
-    //This properly moves the domain, if provided, to the front of the string before concatenating
-    public static String fixDomain(String base, String complex)
-    {
-        int idx = complex.indexOf(':');
-        if (idx == -1)
-        {
-            return base + complex;
-        }
-
-        String name = complex.substring(idx + 1, complex.length());
-        if (idx > 1)
-        {
-            String domain = complex.substring(0, idx);
-            return domain + ':' + base + name;
-        }
-        else
-        {
-            return base + name;
-        }
->>>>>>> 33ec5cdc
     }
 }