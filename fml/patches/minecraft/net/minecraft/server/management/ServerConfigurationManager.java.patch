--- ../src-base/minecraft/net/minecraft/server/management/ServerConfigurationManager.java
+++ ../src-work/minecraft/net/minecraft/server/management/ServerConfigurationManager.java
<<<<<<< HEAD
@@ -103,7 +103,7 @@
=======
@@ -4,6 +4,8 @@
 import com.google.common.collect.Lists;
 import com.google.common.collect.Maps;
 import com.mojang.authlib.GameProfile;
+
+import cpw.mods.fml.common.FMLCommonHandler;
 import cpw.mods.fml.relauncher.Side;
 import cpw.mods.fml.relauncher.SideOnly;
 import java.io.File;
@@ -58,6 +60,7 @@
 import net.minecraft.world.WorldSettings;
 import net.minecraft.world.demo.DemoWorldManager;
 import net.minecraft.world.storage.IPlayerFileData;
+import net.minecraft.world.storage.SaveHandler;
 import org.apache.logging.log4j.LogManager;
 import org.apache.logging.log4j.Logger;
 
@@ -98,7 +101,7 @@
>>>>>>> ddcc6a1a
         this.field_72405_c = 8;
     }
 
-    public void func_72355_a(NetworkManager p_72355_1_, EntityPlayerMP p_72355_2_)
+    public void func_72355_a(NetworkManager p_72355_1_, EntityPlayerMP p_72355_2_, NetHandlerPlayServer nethandlerplayserver)
     {
         GameProfile gameprofile = p_72355_2_.func_146103_bH();
         PlayerProfileCache playerprofilecache = this.field_72400_f.func_152358_ax();
<<<<<<< HEAD
@@ -125,7 +125,7 @@
         WorldInfo worldinfo = worldserver.func_72912_H();
         BlockPos blockpos = worldserver.func_175694_M();
         this.func_72381_a(p_72355_2_, (EntityPlayerMP)null, worldserver);
-        NetHandlerPlayServer nethandlerplayserver = new NetHandlerPlayServer(this.field_72400_f, p_72355_1_, p_72355_2_);
+        p_72355_2_.field_71135_a = nethandlerplayserver;
         nethandlerplayserver.func_147359_a(new S01PacketJoinGame(p_72355_2_.func_145782_y(), p_72355_2_.field_71134_c.func_73081_b(), worldinfo.func_76093_s(), worldserver.field_73011_w.func_177502_q(), worldserver.func_175659_aa(), this.func_72352_l(), worldinfo.func_76067_t(), worldserver.func_82736_K().func_82766_b("reducedDebugInfo")));
         nethandlerplayserver.func_147359_a(new S3FPacketCustomPayload("MC|Brand", (new PacketBuffer(Unpooled.buffer())).func_180714_a(this.func_72365_p().getServerModName())));
         nethandlerplayserver.func_147359_a(new S41PacketServerDifficulty(worldinfo.func_176130_y(), worldinfo.func_176123_z()));
@@ -168,6 +168,7 @@
=======
@@ -119,7 +122,7 @@
         WorldServer worldserver = this.field_72400_f.func_71218_a(p_72355_2_.field_71093_bK);
         ChunkCoordinates chunkcoordinates = worldserver.func_72861_E();
         this.func_72381_a(p_72355_2_, (EntityPlayerMP)null, worldserver);
-        NetHandlerPlayServer nethandlerplayserver = new NetHandlerPlayServer(this.field_72400_f, p_72355_1_, p_72355_2_);
+        p_72355_2_.field_71135_a = nethandlerplayserver;
         nethandlerplayserver.func_147359_a(new S01PacketJoinGame(p_72355_2_.func_145782_y(), p_72355_2_.field_71134_c.func_73081_b(), worldserver.func_72912_H().func_76093_s(), worldserver.field_73011_w.field_76574_g, worldserver.field_73013_u, this.func_72352_l(), worldserver.func_72912_H().func_76067_t()));
         nethandlerplayserver.func_147359_a(new S3FPacketCustomPayload("MC|Brand", this.func_72365_p().getServerModName().getBytes(Charsets.UTF_8)));
         nethandlerplayserver.func_147359_a(new S05PacketSpawnPosition(chunkcoordinates.field_71574_a, chunkcoordinates.field_71572_b, chunkcoordinates.field_71573_c));
@@ -161,6 +164,7 @@
>>>>>>> ddcc6a1a
 
         p_72355_2_.func_71116_b();
 
+        net.minecraftforge.fml.common.FMLCommonHandler.instance().firePlayerLoggedIn(p_72355_2_);
         if (nbttagcompound != null && nbttagcompound.func_150297_b("Riding", 10))
         {
             Entity entity = EntityList.func_75615_a(nbttagcompound.func_74775_l("Riding"), worldserver);
<<<<<<< HEAD
@@ -283,6 +284,8 @@
=======
@@ -248,8 +252,23 @@
         return nbttagcompound1;
     }
>>>>>>> ddcc6a1a
 
+    public NBTTagCompound getPlayerNBT(EntityPlayerMP player)
+    {
+        // Hacky method to allow loading the NBT for a player prior to login
+        NBTTagCompound nbttagcompound = this.field_72400_f.field_71305_c[0].func_72912_H().func_76072_h();
+        if (player.func_70005_c_().equals(this.field_72400_f.func_71214_G()) && nbttagcompound != null)
+        {
+            return nbttagcompound;
+        }
+        else
+        {
+            return ((SaveHandler)this.field_72412_k).getPlayerNBT(player);
+        }
+    }
     protected void func_72391_b(EntityPlayerMP p_72391_1_)
     {
+        if (p_72391_1_.field_71135_a == null) return;
+
         this.field_72412_k.func_75753_a(p_72391_1_);
         StatisticsFile statisticsfile = (StatisticsFile)this.field_148547_k.get(p_72391_1_.func_110124_au());
 
<<<<<<< HEAD
@@ -315,6 +318,7 @@
=======
@@ -281,6 +300,7 @@
>>>>>>> ddcc6a1a
 
     public void func_72367_e(EntityPlayerMP p_72367_1_)
     {
+        net.minecraftforge.fml.common.FMLCommonHandler.instance().firePlayerLoggedOut(p_72367_1_);
         p_72367_1_.func_71029_a(StatList.field_75947_j);
         this.func_72391_b(p_72367_1_);
         WorldServer worldserver = p_72367_1_.func_71121_q();
<<<<<<< HEAD
@@ -473,6 +477,7 @@
         this.field_177454_f.put(entityplayermp1.func_110124_au(), entityplayermp1);
=======
@@ -436,6 +456,7 @@
         this.field_72404_b.add(entityplayermp1);
>>>>>>> ddcc6a1a
         entityplayermp1.func_71116_b();
         entityplayermp1.func_70606_j(entityplayermp1.func_110143_aJ());
+        net.minecraftforge.fml.common.FMLCommonHandler.instance().firePlayerRespawnEvent(entityplayermp1);
         return entityplayermp1;
     }
 
<<<<<<< HEAD
@@ -498,6 +503,7 @@
=======
@@ -461,6 +482,7 @@
>>>>>>> ddcc6a1a
             PotionEffect potioneffect = (PotionEffect)iterator.next();
             p_72356_1_.field_71135_a.func_147359_a(new S1DPacketEntityEffect(p_72356_1_.func_145782_y(), potioneffect));
         }
+        net.minecraftforge.fml.common.FMLCommonHandler.instance().firePlayerChangedDimensionEvent(p_72356_1_, j, p_72356_2_);
     }
 
     public void func_82448_a(Entity p_82448_1_, int p_82448_2_, WorldServer p_82448_3_, WorldServer p_82448_4_)<|MERGE_RESOLUTION|>--- conflicted
+++ resolved
@@ -1,27 +1,6 @@
 --- ../src-base/minecraft/net/minecraft/server/management/ServerConfigurationManager.java
 +++ ../src-work/minecraft/net/minecraft/server/management/ServerConfigurationManager.java
-<<<<<<< HEAD
 @@ -103,7 +103,7 @@
-=======
-@@ -4,6 +4,8 @@
- import com.google.common.collect.Lists;
- import com.google.common.collect.Maps;
- import com.mojang.authlib.GameProfile;
-+
-+import cpw.mods.fml.common.FMLCommonHandler;
- import cpw.mods.fml.relauncher.Side;
- import cpw.mods.fml.relauncher.SideOnly;
- import java.io.File;
-@@ -58,6 +60,7 @@
- import net.minecraft.world.WorldSettings;
- import net.minecraft.world.demo.DemoWorldManager;
- import net.minecraft.world.storage.IPlayerFileData;
-+import net.minecraft.world.storage.SaveHandler;
- import org.apache.logging.log4j.LogManager;
- import org.apache.logging.log4j.Logger;
- 
-@@ -98,7 +101,7 @@
->>>>>>> ddcc6a1a
          this.field_72405_c = 8;
      }
  
@@ -30,7 +9,6 @@
      {
          GameProfile gameprofile = p_72355_2_.func_146103_bH();
          PlayerProfileCache playerprofilecache = this.field_72400_f.func_152358_ax();
-<<<<<<< HEAD
 @@ -125,7 +125,7 @@
          WorldInfo worldinfo = worldserver.func_72912_H();
          BlockPos blockpos = worldserver.func_175694_M();
@@ -41,18 +19,6 @@
          nethandlerplayserver.func_147359_a(new S3FPacketCustomPayload("MC|Brand", (new PacketBuffer(Unpooled.buffer())).func_180714_a(this.func_72365_p().getServerModName())));
          nethandlerplayserver.func_147359_a(new S41PacketServerDifficulty(worldinfo.func_176130_y(), worldinfo.func_176123_z()));
 @@ -168,6 +168,7 @@
-=======
-@@ -119,7 +122,7 @@
-         WorldServer worldserver = this.field_72400_f.func_71218_a(p_72355_2_.field_71093_bK);
-         ChunkCoordinates chunkcoordinates = worldserver.func_72861_E();
-         this.func_72381_a(p_72355_2_, (EntityPlayerMP)null, worldserver);
--        NetHandlerPlayServer nethandlerplayserver = new NetHandlerPlayServer(this.field_72400_f, p_72355_1_, p_72355_2_);
-+        p_72355_2_.field_71135_a = nethandlerplayserver;
-         nethandlerplayserver.func_147359_a(new S01PacketJoinGame(p_72355_2_.func_145782_y(), p_72355_2_.field_71134_c.func_73081_b(), worldserver.func_72912_H().func_76093_s(), worldserver.field_73011_w.field_76574_g, worldserver.field_73013_u, this.func_72352_l(), worldserver.func_72912_H().func_76067_t()));
-         nethandlerplayserver.func_147359_a(new S3FPacketCustomPayload("MC|Brand", this.func_72365_p().getServerModName().getBytes(Charsets.UTF_8)));
-         nethandlerplayserver.func_147359_a(new S05PacketSpawnPosition(chunkcoordinates.field_71574_a, chunkcoordinates.field_71572_b, chunkcoordinates.field_71573_c));
-@@ -161,6 +164,7 @@
->>>>>>> ddcc6a1a
  
          p_72355_2_.func_71116_b();
  
@@ -60,13 +26,9 @@
          if (nbttagcompound != null && nbttagcompound.func_150297_b("Riding", 10))
          {
              Entity entity = EntityList.func_75615_a(nbttagcompound.func_74775_l("Riding"), worldserver);
-<<<<<<< HEAD
-@@ -283,6 +284,8 @@
-=======
-@@ -248,8 +252,23 @@
+@@ -281,8 +282,23 @@
          return nbttagcompound1;
      }
->>>>>>> ddcc6a1a
  
 +    public NBTTagCompound getPlayerNBT(EntityPlayerMP player)
 +    {
@@ -78,7 +40,7 @@
 +        }
 +        else
 +        {
-+            return ((SaveHandler)this.field_72412_k).getPlayerNBT(player);
++            return ((net.minecraft.world.storage.SaveHandler)this.field_72412_k).getPlayerNBT(player);
 +        }
 +    }
      protected void func_72391_b(EntityPlayerMP p_72391_1_)
@@ -88,11 +50,7 @@
          this.field_72412_k.func_75753_a(p_72391_1_);
          StatisticsFile statisticsfile = (StatisticsFile)this.field_148547_k.get(p_72391_1_.func_110124_au());
  
-<<<<<<< HEAD
-@@ -315,6 +318,7 @@
-=======
-@@ -281,6 +300,7 @@
->>>>>>> ddcc6a1a
+@@ -315,6 +331,7 @@
  
      public void func_72367_e(EntityPlayerMP p_72367_1_)
      {
@@ -100,24 +58,15 @@
          p_72367_1_.func_71029_a(StatList.field_75947_j);
          this.func_72391_b(p_72367_1_);
          WorldServer worldserver = p_72367_1_.func_71121_q();
-<<<<<<< HEAD
-@@ -473,6 +477,7 @@
+@@ -473,6 +490,7 @@
          this.field_177454_f.put(entityplayermp1.func_110124_au(), entityplayermp1);
-=======
-@@ -436,6 +456,7 @@
-         this.field_72404_b.add(entityplayermp1);
->>>>>>> ddcc6a1a
          entityplayermp1.func_71116_b();
          entityplayermp1.func_70606_j(entityplayermp1.func_110143_aJ());
 +        net.minecraftforge.fml.common.FMLCommonHandler.instance().firePlayerRespawnEvent(entityplayermp1);
          return entityplayermp1;
      }
  
-<<<<<<< HEAD
-@@ -498,6 +503,7 @@
-=======
-@@ -461,6 +482,7 @@
->>>>>>> ddcc6a1a
+@@ -498,6 +516,7 @@
              PotionEffect potioneffect = (PotionEffect)iterator.next();
              p_72356_1_.field_71135_a.func_147359_a(new S1DPacketEntityEffect(p_72356_1_.func_145782_y(), potioneffect));
          }
