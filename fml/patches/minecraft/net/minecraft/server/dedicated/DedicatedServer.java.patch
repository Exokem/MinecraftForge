--- conflicted
+++ resolved
@@ -24,21 +24,16 @@
 +        FMLCommonHandler.instance().onServerStarted();
  
          this.func_71210_a(new DedicatedPlayerList(this));
-<<<<<<< HEAD
          long j = System.nanoTime();
-@@ -187,6 +192,8 @@
-=======
-         long var4 = System.nanoTime();
 @@ -167,6 +172,7 @@
          this.func_71191_d((this.func_71207_Z() + 8) / 16 * 16);
          this.func_71191_d(MathHelper.func_76125_a(this.func_71207_Z(), 64, 256));
          this.field_71340_o.func_73667_a("max-build-height", Integer.valueOf(this.func_71207_Z()));
 +        if (!FMLCommonHandler.instance().handleServerAboutToStart(this)) { return false; }
          field_71306_a.info("Preparing level \"" + this.func_71270_I() + "\"");
-         this.func_71247_a(this.func_71270_I(), this.func_71270_I(), var9, var17, var8);
-         long var12 = System.nanoTime() - var4;
+         this.func_71247_a(this.func_71270_I(), this.func_71270_I(), k, worldtype, s2);
+         long i1 = System.nanoTime() - j;
 @@ -187,7 +193,7 @@
->>>>>>> 1b332fc1
              this.field_71339_n.func_72602_a();
          }
  
