--- conflicted
+++ resolved
@@ -6,10 +6,12 @@
 import java.util.HashMap;
 import java.util.List;
 import java.util.Map;
+
 import net.minecraft.util.ObjectIntIdentityMap;
 import net.minecraft.util.RegistryNamespaced;
 
 import com.google.common.collect.ImmutableMap;
+
 import cpw.mods.fml.common.FMLLog;
 import cpw.mods.fml.common.Loader;
 import cpw.mods.fml.common.ModContainer;
@@ -32,17 +34,6 @@
         this.optionalDefaultName = optionalDefault;
         this.maxId = maxIdValue;
         this.minId = minIdValue;
-<<<<<<< HEAD
-=======
-        this.underlyingIntegerMap = new FMLObjectIntIdentityMap();
-    }
-
-    @Override
-    public void addObject(int id, String name, Object thing)
-    {
-        FMLLog.finer("Add : %s %d %s", name, id, thing);
-        add(id, name, superType.cast(thing));
->>>>>>> 0586c2b1
     }
 
     @SuppressWarnings("unchecked")
@@ -56,275 +47,209 @@
         this.minId = registry.minId;
         this.aliases.clear();
         this.aliases.putAll(registry.aliases);
-        field_148759_a = new ObjectIntIdentityMap();
-        field_82596_a.clear();
+        underlyingIntegerMap = new ObjectIntIdentityMap();
+        registryObjects.clear();
 
         for (I thing : (Iterable<I>) registry)
         {
-            super.func_148756_a(registry.getId(thing), registry.func_148750_c(thing), thing);
-        }
-<<<<<<< HEAD
-=======
+            super.addObject(registry.getId(thing), registry.getNameForObject(thing), thing);
+        }
+    }
+
+    // public api
+
+    /**
+     * Add an object to the registry, trying to use the specified id.
+     *
+     * @deprecated register through {@link GameRegistry} instead.
+     */
+    @Override
+    @Deprecated
+    public void addObject(int id, String name, Object thing)
+    {
+        GameData.getMain().register(thing, name, id);
+    }
+
+    @Override
+    public I getObject(String name)
+    {
+        I object = getRaw(name);
+        return object == null ? this.optionalDefaultObject : object;
+    }
+
+    @Override
+    public I getObjectById(int id)
+    {
+        I object = getRaw(id);
+        return object == null ? this.optionalDefaultObject : object;
+    }
+
+    /**
+     * @deprecated use getObjectById instead
+     */
+    @Deprecated
+    public I get(int id)
+    {
+        return getObjectById(id);
+    }
+
+    /**
+     * @deprecated use getObject instead
+     */
+    @Deprecated
+    public I get(String name)
+    {
+        return getObject(name);
+    }
+
+    /**
+     * Get the id for the specified object.
+     *
+     * Don't hold onto the id across the world, it's being dynamically re-mapped as needed.
+     *
+     * Usually the name should be used instead of the id, if using the Block/Item object itself is
+     * not suitable for the task.
+     *
+     * @param thing Block/Item object.
+     * @return Block/Item id or -1 if it wasn't found.
+     */
+    public int getId(I thing)
+    {
+        return getIDForObject(thing);
+    }
+
+    /**
+     * Get the object identified by the specified id.
+     *
+     * @param id Block/Item id.
+     * @return Block/Item object or null if it wasn't found.
+     */
+    public I getRaw(int id)
+    {
+        return superType.cast(super.getObjectById(id));
+    }
+
+    /**
+     * Get the object identified by the specified name.
+     *
+     * @param name Block/Item name.
+     * @return Block/Item object or null if it wasn't found.
+     */
+    public I getRaw(String name)
+    {
+        I ret = superType.cast(super.getObject(name));
+
+        if (ret == null) // no match, try aliases recursively
+        {
+            name = aliases.get(name);
+
+            if (name != null) return getRaw(name);
+        }
+
+        return ret;
+    }
+
+    @Override
+    public boolean containsKey(String name)
+    {
+        boolean ret = super.containsKey(name);
+
+        if (!ret) // no match, try aliases recursively
+        {
+            name = aliases.get(name);
+
+            if (name != null) return containsKey(name);
+        }
+
+        return ret;
+    }
+
+    /**
+     * Get the id for the specified object.
+     *
+     * Don't hold onto the id across the world, it's being dynamically re-mapped as needed.
+     *
+     * Usually the name should be used instead of the id, if using the Block/Item object itself is
+     * not suitable for the task.
+     *
+     * @param itemName Block/Item registry name.
+     * @return Block/Item id or -1 if it wasn't found.
+     */
+    public int getId(String itemName)
+    {
+        I obj = getRaw(itemName);
+        if (obj == null) return -1;
+
+        return getId(obj);
+    }
+
+    /**
+     * @deprecated use containsKey instead
+     */
+    @Deprecated
+    public boolean contains(String itemName)
+    {
+        return containsKey(itemName);
+    }
+
+    // internal
+
+    @SuppressWarnings("unchecked")
+    public void serializeInto(Map<String, Integer> idMapping)
+    {
+        for (I thing : (Iterable<I>) this)
+        {
+            idMapping.put(discriminator+getNameForObject(thing), getId(thing));
+        }
+    }
+
+    public Map<String, String> getAliases()
+    {
+        return ImmutableMap.copyOf(aliases);
+    }
+
+    int add(int id, String name, I thing, BitSet availabilityMap)
+    {
+        if (thing == null) throw new NullPointerException("Can't add null-object to the registry.");
+        if (name.equals(optionalDefaultName))
+        {
+            this.optionalDefaultObject = thing;
+        }
+
+        int idToUse = id;
+        if (id == 0 || availabilityMap.get(id))
+        {
+            idToUse = availabilityMap.nextClearBit(minId);
+        }
         if (idToUse >= maxId)
         {
             throw new RuntimeException(String.format("Invalid id %s - not accepted",id));
         }
 
-        namedIds.forcePut(ensureNamespaced(name),idToUse);
-        reassignMapping(name, idToUse);
-        useSlot(idToUse);
-        availabilityMap = temporary;
-        FMLLog.fine("Swap : %s %d %s", name, idToUse, thing);
-        return idToUse;
->>>>>>> 0586c2b1
-    }
-
-    // public api
-
-<<<<<<< HEAD
-    /**
-     * Add an object to the registry, trying to use the specified id.
-     *
-     * @deprecated register through {@link GameRegistry} instead.
-     */
-    @Override
-    @Deprecated
-    public void func_148756_a(int id, String name, Object thing)
-    {
-        GameData.getMain().register(thing, name, id);
-=======
         ModContainer mc = Loader.instance().activeModContainer();
         if (mc != null)
         {
             String prefix = mc.getModId();
             name = prefix + ":"+ name;
         }
-        namedIds.forcePut(ensureNamespaced(name),idToUse);
         super.addObject(idToUse, name, thing);
-        useSlot(idToUse);
         FMLLog.finer("Add : %s %d %s", name, idToUse, thing);
         return idToUse;
->>>>>>> 0586c2b1
-    }
-
-    @Override
-    public I getObject(String name)
-    {
-<<<<<<< HEAD
-        I object = getRaw(name);
-=======
-        I object = superType.cast(super.getObject(name));
->>>>>>> 0586c2b1
-        return object == null ? this.optionalDefaultObject : object;
-    }
-
-    @Override
-    public I getObjectById(int id)
-    {
-<<<<<<< HEAD
-        I object = getRaw(id);
-=======
-        I object = superType.cast(super.getObjectById(id));
->>>>>>> 0586c2b1
-        return object == null ? this.optionalDefaultObject : object;
-    }
-
-    /**
-     * Get the object identified by the specified id.
-     *
-     * The default object is the air block for the block registry or null for the item registry.
-     *
-     * @param id Block/Item id.
-     * @return Block/Item object or the default object if it wasn't found.
-     */
-    public I get(int id)
-    {
-<<<<<<< HEAD
-        return func_148754_a(id);
-=======
-        return (FMLObjectIntIdentityMap) underlyingIntegerMap;
->>>>>>> 0586c2b1
-    }
-
-    /**
-     * Get the object identified by the specified name.
-     *
-     * The default object is the air block for the block registry or null for the item registry.
-     *
-     * @param name Block/Item name.
-     * @return Block/Item object or the default object if it wasn't found.
-     */
-    public I get(String name)
-    {
-<<<<<<< HEAD
-        return func_82594_a(name);
-=======
-        return (BiMap<String,I>) registryObjects;
->>>>>>> 0586c2b1
-    }
-
-    /**
-     * Get the id for the specified object.
-     *
-     * Don't hold onto the id across the world, it's being dynamically re-mapped as needed.
-     *
-     * Usually the name should be used instead of the id, if using the Block/Item object itself is
-     * not suitable for the task.
-     *
-     * @param thing Block/Item object.
-     * @return Block/Item id or -1 if it wasn't found.
-     */
-    public int getId(I thing)
-    {
-        return func_148757_b(thing);
-    }
-
-    /**
-     * Get the object identified by the specified id.
-     *
-     * @param id Block/Item id.
-     * @return Block/Item object or null if it wasn't found.
-     */
-    public I getRaw(int id)
-    {
-        return superType.cast(super.func_148754_a(id));
-    }
-
-    /**
-     * Get the object identified by the specified name.
-     *
-     * @param name Block/Item name.
-     * @return Block/Item object or null if it wasn't found.
-     */
-    public I getRaw(String name)
-    {
-        I ret = superType.cast(super.func_82594_a(name));
-
-        if (ret == null) // no match, try aliases recursively
-        {
-            name = aliases.get(name);
-
-            if (name != null) return getRaw(name);
-        }
-
-        return ret;
-    }
-
-    @Override
-    public boolean func_148741_d(String name)
-    {
-        boolean ret = super.func_148741_d(name);
-
-        if (!ret) // no match, try aliases recursively
-        {
-            name = aliases.get(name);
-
-<<<<<<< HEAD
-            if (name != null) return func_148741_d(name);
-        }
-
-        return ret;
-=======
-    public I get(int id)
-    {
-        return getObjectById(id);
->>>>>>> 0586c2b1
-    }
-
-    /**
-     * Get the id for the specified object.
-     *
-     * Don't hold onto the id across the world, it's being dynamically re-mapped as needed.
-     *
-     * Usually the name should be used instead of the id, if using the Block/Item object itself is
-     * not suitable for the task.
-     *
-     * @param itemName Block/Item registry name.
-     * @return Block/Item id or -1 if it wasn't found.
-     */
-    public int getId(String itemName)
-    {
-<<<<<<< HEAD
-        I obj = getRaw(itemName);
-        if (obj == null) return -1;
-
-        return getId(obj);
-=======
-        return getObject(name);
->>>>>>> 0586c2b1
-    }
-
-    public boolean contains(String itemName)
-    {
-<<<<<<< HEAD
-        return func_148741_d(itemName);
-=======
-        return getIDForObject(thing);
->>>>>>> 0586c2b1
-    }
-
-    // internal
-
-    @SuppressWarnings("unchecked")
-    public void serializeInto(Map<String, Integer> idMapping)
-    {
+    }
+
+    void addAlias(String from, String to)
+    {
+        aliases.put(from, to);
+    }
+
+    @SuppressWarnings("unchecked")
+    Map<String,Integer> getEntriesNotIn(FMLControlledNamespacedRegistry<I> registry)
+    {
+        Map<String,Integer> ret = new HashMap<String, Integer>();
+
         for (I thing : (Iterable<I>) this)
         {
-            idMapping.put(discriminator+func_148750_c(thing), getId(thing));
-        }
-    }
-
-    public Map<String, String> getAliases()
-    {
-        return ImmutableMap.copyOf(aliases);
-    }
-
-    int add(int id, String name, I thing, BitSet availabilityMap)
-    {
-<<<<<<< HEAD
-        if (name.equals(optionalDefaultName))
-        {
-            this.optionalDefaultObject = thing;
-        }
-=======
-        return ((FMLObjectIntIdentityMap)underlyingIntegerMap).usedIds();
-    }
->>>>>>> 0586c2b1
-
-        int idToUse = id;
-        if (id == 0 || availabilityMap.get(id))
-        {
-            idToUse = availabilityMap.nextClearBit(minId);
-        }
-        if (idToUse >= maxId)
-        {
-            throw new RuntimeException(String.format("Invalid id %s - not accepted",id));
-        }
-
-        ModContainer mc = Loader.instance().activeModContainer();
-        if (mc != null)
-        {
-            String prefix = mc.getModId();
-            name = prefix + ":"+ name;
-        }
-        super.func_148756_a(idToUse, name, thing);
-        FMLLog.finer("Add : %s %d %s", name, idToUse, thing);
-        return idToUse;
-    }
-
-    void addAlias(String from, String to)
-    {
-        aliases.put(from, to);
-    }
-
-    @SuppressWarnings("unchecked")
-    Map<String,Integer> getEntriesNotIn(FMLControlledNamespacedRegistry<I> registry)
-    {
-        Map<String,Integer> ret = new HashMap<String, Integer>();
-
-        for (I thing : (Iterable<I>) this)
-        {
-            if (!registry.field_148758_b.containsKey(thing)) ret.put(func_148750_c(thing), getId(thing));
+            if (!registry.field_148758_b.containsKey(thing)) ret.put(getNameForObject(thing), getId(thing));
         }
 
         return ret;
@@ -346,7 +271,7 @@
         for (int id : ids)
         {
             I thing = getRaw(id);
-            FMLLog.finer("Registry : %s %d %s", func_148750_c(thing), id, thing);
+            FMLLog.finer("Registry : %s %d %s", getNameForObject(thing), id, thing);
         }
     }
 }